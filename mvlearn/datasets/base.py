from os.path import dirname, join
import numpy as np


<<<<<<< HEAD
def load_UCImultifeature(select_labeled="all", shuffle=False,
                         random_state=None):
    r"""
    Load the UCI multiple features dataset, taken from
=======
def load_UCImultifeature(select_labeled="all"):
    """
    Load the UCI multiple features dataset [#1Data]_, taken from
>>>>>>> 56090823
    https://archive.ics.uci.edu/ml/datasets/Multiple+Features This data set
    consists of 6 views of handwritten digit images, with classes 0-9. The
    6 views are the following:

    1. 76 Fourier coefficients of the character shapes
    2. 216 profile correlations
    3. 64 Karhunen-Love coefficients
    4. 240 pixel averages of the images from 2x3 windows
    5. 47 Zernike moments
    6. 6 morphological features

    Each class contains 200 labeled examples.

    Parameters
    ----------
    select_labeled : optional, array-like, shape (n_features,) default (all)
        A list of the examples that the user wants by label. If not
        specified, all examples in the dataset are returned. Repeated labels
        are ignored.

    shuffle : bool, default=False
        If ``True``, returns each array with its rows and corresponding
        labels shuffled randomly according to ``random_state``.

    random_state : int, default=None
        Determines the order data is shuffled if ``shuffle=True``. Used so
        that data loaded is reproducible but shuffled.

    Returns
    -------
    data : list of np.ndarray, each of size (200*num_classes, n_features)
        List of length 6 with each element being the data for one of the
        views.

    labels : np.ndarray
        Array of labels for the digit

    References
    ----------
    .. [#1Data] M. van Breukelen, R.P.W. Duin, D.M.J. Tax, and J.E. den Hartog,
            Handwritten digit recognition by combined classifiers, Kybernetika,
            vol. 34, no. 4, 1998, 381-386

    Examples
    --------
    >>> from mvlearn.datasets import load_UCImultifeature
    >>> # Load full dataset with all 10 classes
    >>> full_data, full_labels = load_UCImultifeature()
    >>> print(len(full_data))
    6
    >>> print(full_data[0].shape)
    (2000, 76)
    >>> print(np.unique(full_labels))
    [0. 1. 2. 3. 4. 5. 6. 7. 8. 9.]
    >>> # Load only the examples labeled 0 or 1 (2 classes)
    >>> data, labels = load_UCImultifeature(select_labeled=[0,1])
    >>> print(len(data))
    6
    >>> print(data[0].shape)
    (400, 76)
    >>> print(np.unique(labels))
    [0. 1.]
    """

    if select_labeled == "all":
        select_labeled = range(10)

    if not shuffle:
        random_state = 1

    select_labeled = list(set(select_labeled))

    if len(select_labeled) < 1 or len(select_labeled) > 10:
        raise ValueError("If selecting examples by label, must select "
                         "at least 1 and no more than 10.")

    module_path = dirname(__file__)
    folder = "UCImultifeature"
    filenames = ["mfeat-fou.csv", "mfeat-fac.csv", "mfeat-kar.csv",
                 "mfeat-pix.csv", "mfeat-zer.csv", "mfeat-mor.csv"]

    data = []
    for filename in filenames:
        csv_file = join(module_path, folder, filename)
        datatemp = np.genfromtxt(csv_file, delimiter=',')
        data.append(datatemp[1:, :-1])
        labels = datatemp[1:, -1]

    selected_data = []
    for i in range(6):
        datatemp = np.zeros((200*len(select_labeled), data[i].shape[1]))
        if i == 0:
            selected_labels = np.zeros(200*len(select_labeled),)
        for j, label in enumerate(select_labeled):
            # user specified a bad label
            if label not in range(10):
                raise ValueError("Bad label: labels must be  in 0, 1, 2,.. 9")
            indices = np.nonzero(labels == label)
            datatemp[j * 200: (j+1) * 200, :] = data[i][indices, :]
            selected_labels[j*200:(j+1)*200] = labels[indices]

        np.random.seed(random_state)
        np.random.shuffle(datatemp)
        selected_data.append(datatemp)

    np.random.seed(random_state)
    np.random.shuffle(selected_labels)

    return selected_data, selected_labels<|MERGE_RESOLUTION|>--- conflicted
+++ resolved
@@ -2,16 +2,10 @@
 import numpy as np
 
 
-<<<<<<< HEAD
 def load_UCImultifeature(select_labeled="all", shuffle=False,
                          random_state=None):
     r"""
-    Load the UCI multiple features dataset, taken from
-=======
-def load_UCImultifeature(select_labeled="all"):
-    """
     Load the UCI multiple features dataset [#1Data]_, taken from
->>>>>>> 56090823
     https://archive.ics.uci.edu/ml/datasets/Multiple+Features This data set
     consists of 6 views of handwritten digit images, with classes 0-9. The
     6 views are the following:
