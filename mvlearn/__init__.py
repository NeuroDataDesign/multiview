--- conflicted
+++ resolved
@@ -4,12 +4,7 @@
 import mvlearn.cotraining
 import mvlearn.datasets
 import mvlearn.utils
-<<<<<<< HEAD
 import mvlearn.ajive
-
-__version__ = "0.0.1"
-=======
 import mvlearn.plotting
 
-__version__ = "0.1.0"
->>>>>>> 7f97f7c1
+__version__ = "0.1.0"