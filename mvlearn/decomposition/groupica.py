# Copyright 2019 NeuroData (http://neurodata.io)
#
# Licensed under the Apache License, Version 2.0 (the "License");
# you may not use this file except in compliance with the License.
# You may obtain a copy of the License at
#
#     http://www.apache.org/licenses/LICENSE-2.0
#
# Unless required by applicable law or agreed to in writing, software
# distributed under the License is distributed on an "AS IS" BASIS,
# WITHOUT WARRANTIES OR CONDITIONS OF ANY KIND, either express or implied.
# See the License for the specific language governing permissions and
# limitations under the License.
# Authors: Pierre Ablin, Hugo Richard

import numpy as np
<<<<<<< HEAD
import scipy.linalg as linalg
=======
from picard import picard
from scipy import linalg
>>>>>>> 4fd22f8a
from sklearn.decomposition import fastica
from sklearn.utils.validation import check_is_fitted
from picard import picard

from ..utils.utils import check_Xs
from .base import BaseDecomposer
from .grouppca import GroupPCA


class GroupICA(BaseDecomposer):
    r"""Group Independent component analysis.

    Each dataset in `Xs` is reduced with usual PCA (this step is optional).
    Then, datasets are concatenated in the features direction, and a PCA is
    performed on this matrix, yielding a single dataset. ICA is finally
    performed yielding the output dataset S. The unmixing matrix W
    corresponding to data X are obtained by solving
    argmin_{W} ||S - WX||^2.

    Parameters
    ----------
    n_components : int, optional
        Number of components to extract. If None, n_components is set to
        the minimum number of features in the dataset

    n_individual_components : int or list of int or 'auto', optional
        The number of individual components to extract as a preprocessing.
        If None, no preprocessing is applied. If an `int`, each dataset
        is reduced to this dimension. If a list, the dataset `i` is
        reduced to the dimension `n_individual_components[i]`.
        If `'auto'`, set to the minimum between n_components and the
        smallest number of features in each dataset.

    multiple_outputs : bool, optional
        If True, the `.transform` method returns one dataset per view.
        Otherwise, it returns one dataset, of shape (n_samples, n_components)

    prewhiten : bool, optional (default False)
        Whether the data should be whitened after the original preprocessing.

    solver : str {'picard', 'fastica'}
        Chooses which ICA solver to use. `picard` is generally faster and
        more reliable.

    ica_kwargs : dict
        Optional keyword arguments for the ICA solver. If solver='fastica',
        see the documentation of sklearn.decomposition.fastica.
        If solver='picard', see the documentation of picard.picard.

    random_state : int, RandomState instance, default=None
        Controls the random number generator used in the estimator. Pass an int for reproducible output across multiple function calls.

    Attributes
    ----------
    means_ : list of arrays of shape (n_components,)
        The mean of each dataset

    grouppca_ : mvlearn.decomposition.GroupPCA instance
        A GroupPCA class for preprocessing and dimension reduction

    unmixing_ : array, shape (n_components, n_components)
        The square unmixing matrix, linking the output of the group-pca
        and the independent components.

    components_ : array, shape (n_components, n_components)
        The square mixing matrix

    individual_components_ : list of array
        Individual unmixing matrices estimated by least squares.
        `individual_components_[i]` is an array of shape
        (n_components, n_features) where n_features is the number of
        features in the dataset `i`.

    individual_mixing_ : list of array
        Individual mixing matrices estimated by least squares.
        `individual_components_[i]` is an array of shape
        (n_features, n_components) where n_features is the number of
        features in the dataset `i`.

    n_components_ : int
        The estimated number of components.

    n_features_ : list of int
        Number of features in each training dataset.

    n_samples_ : int
        Number of samples in the training data.

    n_subjects_ : int
        Number of subjects in the training data

    See also
    --------
    grouppca
    multiviewica

    References
    ----------
    .. [#1groupica] Calhoun, Vince, et al. "A method for making group
                    inferences from functional MRI data using independent
                    component analysis."
                    Human brain mapping 14.3 (2001): 140-151.
    Examples
    --------
    >>> from mvlearn.datasets import load_UCImultifeature
    >>> from mvlearn.decomposition import GroupICA
    >>> Xs, _ = load_UCImultifeature()
    >>> ica = GroupICA(n_components=3)
    >>> Xs_transformed = ica.fit_transform(Xs)
    >>> print(Xs_transformed.shape)
    (2000, 3)
    """

    def __init__(
        self,
        n_components=None,
        n_individual_components="auto",
        multiple_outputs=False,
        prewhiten=False,
        solver="picard",
        ica_kwargs={},
        random_state=None,
    ):
        if solver not in ["picard", "fastica"]:
            raise ValueError(
                "Invalid solver, must be either `fastica` or `picard`"
            )
        self.n_components = n_components
        self.n_individual_components = n_individual_components
        self.multiple_outputs = multiple_outputs
        self.prewhiten = prewhiten
        self.solver = solver
        self.ica_kwargs = ica_kwargs
        self.random_state = random_state

    def _fit(self, Xs, y=None):
        """
        Fit  to the data and transform the data

        Parameters
        ----------
        Xs : list of array-likes or numpy.ndarray
             - Xs length: n_views
             - Xs[i] shape: (n_samples, n_features_i)
        y : array, shape (n_samples,), optional

        Returns
        -------
        sources : array, shape (n_samples, n_components)
             Estimated sources
        """
        Xs = check_Xs(Xs, copy=True)
        self.means_ = [np.mean(X, axis=0) for X in Xs]
        gpca = GroupPCA(
            n_components=self.n_components,
            n_individual_components=self.n_individual_components,
            copy=True,
            prewhiten=self.prewhiten,
            whiten=True,
            random_state=self.random_state,
        )
        X_pca = gpca.fit_transform(Xs)
        self.grouppca_ = gpca
        if self.solver == "fastica":
            K, W, sources = fastica(
                X_pca, **self.ica_kwargs, random_state=self.random_state
            )
        else:
            K, W, sources = picard(
                X_pca.T, **self.ica_kwargs, random_state=self.random_state
            )
            sources = sources.T
        if K is not None:
            self.components_ = np.dot(W, K)
        else:
            self.components_ = W
        self.mixing_ = linalg.pinv(self.components_)
        # Compute individual unmixing matrices by least-squares
        self.individual_mixing_ = []
        self.individual_components_ = []
        sources_pinv = linalg.pinv(sources)
        for X, mean in zip(Xs, self.means_):
            lstq_solution = np.dot(sources_pinv, X - mean)
            self.individual_components_.append(linalg.pinv(lstq_solution).T)
            self.individual_mixing_.append(lstq_solution.T)
        self.n_components_ = gpca.n_components_
        self.n_features_ = gpca.n_features_
        self.n_samples_ = gpca.n_samples_
        self.n_subjects_ = gpca.n_subjects_
        return sources

    def fit_transform(self, Xs, y=None):
        """
        Fit to the data and transform the data into sources

        Parameters
        ----------
        Xs : list of array-likes or numpy.ndarray
             - Xs length: n_views
             - Xs[i] shape: (n_samples, n_features_i)
        y : array, shape (n_samples,), optional

        Returns
        -------
        X_transformed : list of array-likes or numpy.ndarray
            The transformed data.
            If `multiple_outputs` is True, it is a list with the estimated
            individual sources.
            If `multiple_outputs` is False, it is a single array containing the
            shared sources.
        """
        sources = self._fit(Xs, y)
        if self.multiple_outputs:
            return self.transform(Xs)
        else:
            return sources

    def fit(self, Xs, y=None):
        r"""Fit the model with Xs.
        Parameters
        ----------
        Xs: list of array-likes
            - Xs shape: (n_views,)
            - Xs[i] shape: (n_samples, n_features_i)
        y : None
            Ignored variable.
        Returns
        -------
        self : object
            Returns the instance itself.
        """
        self._fit(Xs, y)
        return self

    def transform(self, Xs, y=None):
        r"""
        A method to fit model to multiview data.

        Parameters
        ----------
        Xs: list of array-likes
            - Xs shape: (n_views,)
            - Xs[i] shape: (n_samples, n_features_i)
        y : array, shape (n_samples,), optional

        Returns
        -------
        X_transformed : list of array-likes or numpy.ndarray
            The transformed data.
            If `multiple_outputs` is True, it is a list with the estimated
            individual sources.
            If `multiple_outputs` is False, it is a single array containing the
            shared sources.
        """
        check_is_fitted(self)
        Xs = check_Xs(Xs, copy=True)

        if self.multiple_outputs:
            return [
                np.dot(X - mean, W.T)
                for W, X, mean in (
                    zip(self.individual_components_, Xs, self.means_)
                )
            ]
        else:
            X = self.grouppca_.transform(Xs)
            return np.dot(X, self.components_.T)

    def inverse_transform(self, X_transformed):
        r"""
        A method to recover multiview data from transformed data.

        Parameters
        ----------
        X_transformed : list of array-likes or numpy.ndarray
            If `multiple_outputs` is True, it must be a list of arrays of shape
            (n_samples, n_components) containing estimated sources.
            If `multiple_outputs` is False, it must be a single
            array containing shared sources.

        Returns
        -------
        Xs : list of arrays
            The recovered individual datasets.
        """
        check_is_fitted(self)

        if self.multiple_outputs:
            return [
                np.dot(X, A.T) + mean
                for X, A, mean in (
                    zip(X_transformed, self.individual_mixing_, self.means_)
                )
            ]

        else:
            return self.grouppca_.inverse_transform(
                np.dot(X_transformed, self.mixing_.T)
            )<|MERGE_RESOLUTION|>--- conflicted
+++ resolved
@@ -14,12 +14,7 @@
 # Authors: Pierre Ablin, Hugo Richard
 
 import numpy as np
-<<<<<<< HEAD
-import scipy.linalg as linalg
-=======
-from picard import picard
 from scipy import linalg
->>>>>>> 4fd22f8a
 from sklearn.decomposition import fastica
 from sklearn.utils.validation import check_is_fitted
 from picard import picard
@@ -70,7 +65,8 @@
         If solver='picard', see the documentation of picard.picard.
 
     random_state : int, RandomState instance, default=None
-        Controls the random number generator used in the estimator. Pass an int for reproducible output across multiple function calls.
+        Controls the random number generator used in the estimator. Pass an int
+        for reproducible output across multiple function calls.
 
     Attributes
     ----------
