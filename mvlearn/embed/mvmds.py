# Copyright 2019 NeuroData (http://neurodata.io)
#
# Licensed under the Apache License, Version 2.0 (the "License");
# you may not use this file except in compliance with the License.
# You may obtain a copy of the License at
#
#     http://www.apache.org/licenses/LICENSE-2.0
#
# Unless required by applicable law or agreed to in writing, software
# distributed under the License is distributed on an "AS IS" BASIS,
# WITHOUT WARRANTIES OR CONDITIONS OF ANY KIND, either express or implied.
# See the License for the specific language governing permissions and
# limitations under the License.

from .base import BaseEmbed
from ..utils.utils import check_Xs
import warnings
import numpy as np
from sklearn.metrics import euclidean_distances


class MVMDS(BaseEmbed):
    r"""
    An implementation of Classical Multiview Multidimensional Scaling for
    jointly reducing the dimensions of multiple views of data [#1MVMDS]_.
    A Euclidean distance matrix is created for each view, double centered,
    and the k largest common eigenvectors between the matrices are found
    based on the stepwise estimation of common principal components. Using
    these common principal components, the views are jointly reduced and
    a single view of k-dimensions is returned.

    MVMDS is often a better alternative to PCA for multi-view data.
    See the ``tutorials`` in the documentation.

    Parameters
    ----------
    n_components : int (positive), default=2
        Represents the number of components that the user would like to
        be returned from the algorithm. This value must be greater than
        0 and less than the number of samples within each view.

    num_iter: int (positive), default=15
        Number of iterations stepwise estimation goes through.
        
    dissimilarity : {'euclidean', 'precomputed'}, default='euclidean'
        Dissimilarity measure to use:

        'euclidean':
        Pairwise Euclidean distances between points in the dataset.

        'precomputed':
        Pre-computed dissimilarities are passed directly to fit and fit_transform.

    Attributes
    ----------
    components_: numpy.ndarray, shape(n_samples, n_components)
        Joint transformed MVMDS components of the input views.

    Notes
    -----

    Classical Multiview Multidimensional Scaling can be broken down into two
    steps. The first step involves calculating the Euclidean Distance matrices,
    :math:`Z_i`, for each of the :math:`k` views and double-centering
    these matrices through the following calculations:

    .. math::
        \Sigma_{i}=-\frac{1}{2}J_iZ_iJ_i

    .. math::
        \text{where }J_i=I_i-{\frac {1}{n}}\mathbb{1}\mathbb{1}^T

    The second step involves finding the common principal components of the
    :math:`\Sigma` matrices. These can be thought of as multiview
    generalizations of the principal components found in principal component
    analysis (PCA) given several covariance matrices. The central hypothesis of
    the common principal component model states that given k normal populations
    (views), their :math:`p` x :math:`p` covariance matrices
    :math:`\Sigma_{i}`, for :math:`i = 1,2,...,k` are simultaneously
    diagonalizable as:

    .. math::
        \Sigma_{i} = QD_i^2Q^T

    where :math:`Q` is the common :math:`p` x :math:`p` orthogonal matrix and
    :math:`D_i^2` are positive :math:`p` x :math:`p` diagonal matrices. The
    :math:`Q` matrix contains all the common principal components. The common
    principal component, :math:`q_j`, is found by solving the minimization
    problem:

    .. math::
        \text{Minimize} \sum_{i=1}^{k}n_ilog(q_j^TS_iq_j)
    .. math::
        \text{Subject to } q_j^Tq_j = 1

    where :math:`n_i` represent the degrees of freedom and :math:`S_i`
    represent sample covariance matrices.

    This class does not support ``MVMDS.transform()`` due to the iterative
    nature of the algorithm and the fact that the transformation is done
    during iterative fitting. Use ``MVMDS.fit_transform()`` to do both
    fitting and transforming at once.

    Examples
    --------
    >>> from mvlearn.embed import MVMDS
    >>> from mvlearn.datasets import load_UCImultifeature
    >>> Xs, _ = load_UCImultifeature()
    >>> print(len(Xs)) # number of samples in each view
    6
    >>> print(Xs[0].shape) # number of samples in each view
    (2000, 76)
    >>> mvmds = MVMDS(n_components=5)
    >>> Xs_reduced = mvmds.fit_transform(Xs)
    >>> print(Xs_reduced.shape)
    (2000, 5)

    References
    ----------
    .. [#1MVMDS] Trendafilov, Nickolay T. “Stepwise Estimation of Common
            Principal Components.” Computational Statistics &amp; Data
            Analysis, vol. 54, no. 12, 2010, pp. 3446–3457.,
            doi:10.1016/j.csda.2010.03.010.
            
    .. [#2MVMDS] Samir Kanaan-Izquierdo, Andrey Ziyatdinov, 
        Maria Araceli Burgueño, Alexandre Perera-Lluna, Multiview: a software
        package for multiview pattern recognition methods, Bioinformatics,
        Volume 35, Issue 16, 15 August 2019, Pages 2877–2879

    """
    def __init__(self, n_components=2, num_iter=15, dissimilarity='euclidean'):

        super().__init__()
        self.components_ = None
        self.n_components = n_components
        self.num_iter = num_iter
        self.dissimilarity = dissimilarity

        if (self.num_iter) <= 0:
            raise ValueError('The number of iterations must be greater than 0')

        if (self.n_components) <= 0:
            raise ValueError('The number of components must be greater than 0 '
                             + 'and less than the number of features')

        if not self.dissimilarity in ['euclidean', 'precomputed']:
            raise ValueError('The parameter `dissimilarity` must be one of {`euclidean`, `precomputed`}')

    def _commonpcs(self, Xs):
        """
        Finds Stepwise Estimation of Common Principal Components as described
        by common Trendafilov implementations based on the following paper:

        https://www.sciencedirect.com/science/article/pii/S016794731000112X

        Parameters
        ----------
        Xs: List of array-likes or numpy.ndarray
            - Xs length: n_views
            - Xs[i] shape: (n_samples, n_features_i)

        Returns
        -------
        components: numpy.ndarray, shape(n_samples, n_components)
            Joint transformed MVMDS components of the input views.
        """
        n = p = Xs.shape[1]

        views = len(Xs)

        n_num = np.array([n] * views)/np.sum(np.array([n] * views))

        components = np.zeros((p, self.n_components))

        # Initialized by paper
        pi = np.eye(p)

        s = np.zeros((p, p))

        for i in np.arange(views):
            s = s + (n_num[i] * Xs[i])

        _, e2 = np.linalg.eigh(s)

        # Orders the eigenvalues
        q0 = e2[:, ::-1]

        for i in np.arange(self.n_components):

            # Each q is a particular eigenvalue
            q = q0[:, i]
            q = np.array(q).reshape(len(q), 1)
            d = np.zeros((1, views))

            for j in np.arange(views):

                # Represents mu from the paper.
                d[:, j] = np.dot(np.dot(q.T, Xs[j]), q)

            # stepwise iterations
            for j in np.arange(self.num_iter):
                s2 = np.zeros((p, p))

                for yy in np.arange(views):
                    d2 = n_num[yy] * np.sum(np.array([n] * views))

                    # Dividing by .0001 is to prevent divide by 0 error
                    if d[:, yy] == 0:
                        s2 = s2 + (d2 * Xs[yy] / .0001)

                    else:
                        # Refers to d value from previous iteration
                        s2 = s2 + (d2 * Xs[yy] / d[:, yy])

                # eigenvectors dotted with S matrix and pi
                w = np.dot(s2, q)

                w = np.dot(pi, w)

                q = w / np.sqrt(np.dot(w.T, w))

                for yy in np.arange(views):

                    d[:, yy] = np.dot(np.dot(q.T, Xs[yy]), q)

            # creates next component
            components[:, i] = q[:, 0]
            # initializes pi for next iteration
            pi = pi - np.dot(q, q.T)

        return(components)

    def fit(self, Xs):
        """
        Calculates dimensionally reduced components by inputting the Euclidean
        distances of each view, double centering them, and using the _commonpcs
        function to find common components between views. Works similarly to
        traditional, single-view Multidimensional Scaling.

        Parameters
        ----------
        Xs: list of array-likes or numpy.ndarray
                - Xs length: n_views
                - Xs[i] shape: (n_samples, n_features_i)

        """

        if (self.n_components) > len(Xs[0]):
            self.n_components = len(Xs[0])
            warnings.warn('The number of components you have requested is '
                          + 'greater than the number of samples in the '
                          + 'dataset. ' + str(self.n_components)
                          + ' components were computed instead.')

        Xs = check_Xs(Xs, multiview=True)

        mat = np.ones(shape=(len(Xs), len(Xs[0]), len(Xs[0])))

        # Double centering each view as in single-view MDS

        if (self.dissimilarity == 'euclidean'):

            for i in np.arange(len(Xs)):
                view = euclidean_distances(Xs[i])
                view_squared = np.power(np.array(view), 2)

                J = np.eye(len(view)) - (1/len(view))*np.ones(view.shape)
                B = -(1/2) * J @ view_squared @ J
                mat[i] = B

        # If user wants to input special distance matrix

        elif (self.dissimilarity == 'precomputed'):
            for i in np.arange(len(Xs)):
                if (Xs[i].shape[0] != Xs[i].shape[1]):
                    raise ValueError('The input distance matrix must be '
                                     + 'a square matrix')
                else:
                    view = Xs[i]
                    view_squared = np.power(np.array(view), 2)
                    J = np.eye(len(view)) - (1/len(view))*np.ones(view.shape)
                    B = -(1/2) * J @ view_squared @ J
                    mat[i] = B
        else:
            raise ValueError('The parameter `dissimilarity` must be one of {`euclidean`, `precomputed`}')

        self.components_ = self._commonpcs(mat)

<<<<<<< HEAD
        return self
=======
        self.components_ = self._commonpcs(mat)
>>>>>>> 7e7c20b2

    def fit_transform(self, Xs):

        """"
        Embeds data matrix(s) using fitted projection matrices

        Parameters
        ----------

        Xs: list of array-likes or numpy.ndarray
            - Xs length: n_views
            - Xs[i] shape: (n_samples, n_features_i)
            The data to embed based on the fit function.

        Returns
        -------
        X_transformed: numpy.ndarray, shape(n_samples, n_components)
            Joint transformed MVMDS components of the input views.
        """
        Xs = check_Xs(Xs)
        self.fit(Xs)

        return self.components_<|MERGE_RESOLUTION|>--- conflicted
+++ resolved
@@ -286,11 +286,7 @@
 
         self.components_ = self._commonpcs(mat)
 
-<<<<<<< HEAD
         return self
-=======
-        self.components_ = self._commonpcs(mat)
->>>>>>> 7e7c20b2
 
     def fit_transform(self, Xs):
 
