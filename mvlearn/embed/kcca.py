--- conflicted
+++ resolved
@@ -11,12 +11,9 @@
 # WITHOUT WARRANTIES OR CONDITIONS OF ANY KIND, either express or implied.
 # See the License for the specific language governing permissions and
 # limitations under the License.
-<<<<<<< HEAD
-=======
 #
 # Adopted from Steven Van Vaerenbergh's MATLAB Package 'KMBOX'
 # https://github.com/steven2358/kmbox
->>>>>>> 9ee6f63f
 
 from .base import BaseEmbed
 from ..utils.utils import check_Xs
