--- conflicted
+++ resolved
@@ -1,20 +1,11 @@
 import pytest
 import numpy as np
 from scipy.spatial.distance import cdist
-<<<<<<< HEAD
-from sklearn.metrics.pairwise import rbf_kernel, polynomial_kernel
-from sklearn.neighbors import NearestNeighbors
-from multiview.cluster.mv_spectral import MultiviewSpectralClustering
-=======
 from sklearn.metrics.pairwise import rbf_kernel
 from mvlearn.cluster.mv_spectral import MultiviewSpectralClustering
->>>>>>> 22a1215b
 from sklearn.exceptions import NotFittedError
 
 # EXCEPTION TESTING
-
-RANDOM_STATE=10
-np.random.RandomState(RANDOM_STATE)
 
 def test_n_clusters_not_positive_int():
     with pytest.raises(ValueError):
@@ -32,6 +23,7 @@
     with pytest.raises(ValueError):
         spectral = MultiviewSpectralClustering(n_clusters=5, random_state='ab')
 
+
 def test_info_view_not_valid():
     with pytest.raises(ValueError):
         spectral = MultiviewSpectralClustering(n_clusters=2, n_views=5, info_view=-1)
@@ -42,70 +34,51 @@
     with pytest.raises(ValueError):
         view1 = np.random.random((5, 8))
         view2 = np.random.random((8, 9))
-        spectral = MultiviewSpectralClustering(random_state=RANDOM_STATE)
+        spectral = MultiviewSpectralClustering(2)
         spectral.fit_predict([view1, view2])
 
 def test_samples_not_list():
     with pytest.raises(ValueError):
         view1 = 1
         view2 = 3
-        spectral = MultiviewSpectralClustering(random_state=RANDOM_STATE)
+        spectral = MultiviewSpectralClustering(2)
         spectral.fit_predict([view1, view2])
         
 def test_samples_not_2D_1():
     with pytest.raises(ValueError):
         view1 = np.random.random((5, 8, 7))
         view2 = np.random.random((5, 9, 7))
-        spectral = MultiviewSpectralClustering(random_state=RANDOM_STATE)
+        spectral = MultiviewSpectralClustering(2)
         spectral.fit_predict([view1, view2])
 
 def test_samples_not_2D_2():
     with pytest.raises(ValueError):
         view1 = np.random.random((10,))
         view2 = np.random.random((10,))
-        spectral = MultiviewSpectralClustering(random_state=RANDOM_STATE)
+        spectral = MultiviewSpectralClustering(2)
         spectral.fit_predict([view1, view2])
+
 
 def test_samples_not_n_views():
     with pytest.raises(ValueError):
         view1 = np.random.random((10,11))
         view2 = np.random.random((10,10))
-        spectral = MultiviewSpectralClustering(n_views=3, random_state=RANDOM_STATE)
+        spectral = MultiviewSpectralClustering(2, n_views=3)
         spectral.fit_predict([view1, view2])
         
-def test_max_iter_not_positive_int():
+
+def test_n_iter_not_positive_int():
     with pytest.raises(ValueError):
-        spectral = MultiviewSpectralClustering(max_iter=-1)
+        view1 = np.random.random((10,11))
+        view2 = np.random.random((10,10))
+        spectral = MultiviewSpectralClustering(2, n_iter=-1)
+
     
     with pytest.raises(ValueError):
-        spectral = MultiviewSpectralClustering(max_iter=0)
-
-def test_n_init_not_positive_int():
-    with pytest.raises(ValueError):
-        spectral = MultiviewSpectralClustering(n_init=-1)
-    
-    with pytest.raises(ValueError):
-        spectral = MultiviewSpectralClustering(n_init=0) 
-
-def test_not_valid_affinity():
-    with pytest.raises(ValueError):
-        spectral = MultiviewSpectralClustering(affinity='What')
-    with pytest.raises(ValueError):
-        spectral = MultiviewSpectralClustering(affinity=None)
+        view1 = np.random.random((10,11))
+        view2 = np.random.random((10,10))
+        spectral = MultiviewSpectralClustering(2, n_iter=0)
         
-def test_gamma_not_positive_float():
-    with pytest.raises(ValueError):
-        spectral = MultiviewSpectralClustering(gamma=-1.5)
-    
-    with pytest.raises(ValueError):
-        spectral = MultiviewSpectralClustering(gamma=0)
-        
-def test_n_neighbors_not_positive_int():
-    with pytest.raises(ValueError):
-        spectral = MultiviewSpectralClustering(affinity='nearest_neighbors', n_neighbors=-1)
-    
-    with pytest.raises(ValueError):
-        spectral = MultiviewSpectralClustering(affinity='nearest_neighbors', n_neighbors=0) 
         
 # Function Testing
 
@@ -114,32 +87,32 @@
 @pytest.fixture(scope='module')
 def data():
     
+    random_seed = 1
     num_fit_samples = 200
     n_feats1 = 20
     n_feats2 = 18
     n_feats3 = 30
     n_clusters = 2
     n_views = 3
-    np.random.seed(RANDOM_STATE)
+    np.random.seed(random_seed)
     fit_data = []
     fit_data.append(np.random.rand(num_fit_samples, n_feats1))
     fit_data.append(np.random.rand(num_fit_samples, n_feats2))
     fit_data.append(np.random.rand(num_fit_samples, n_feats3))
     
-    spectral = MultiviewSpectralClustering(n_clusters, n_views=n_views, random_state=RANDOM_STATE)
+    spectral = MultiviewSpectralClustering(n_clusters, n_views=n_views, random_state=random_seed)
     return {'n_fit' : num_fit_samples, 'n_feats1': n_feats1, 'n_feats2': n_feats2,
             'n_feats3' : n_feats3, 'n_clusters': n_clusters, 'spectral' : spectral,
             'fit_data' : fit_data, 'n_views' : n_views}
 
-def test_affinity_mat_rbf(data):
+def test_gaussian_sim(data):
 
     v1_data = data['fit_data'][0]
+    distances = cdist(v1_data, v1_data)
+    gamma = 1/ (2 * np.median(distances) **2)
+    true_kernel = rbf_kernel(v1_data, v1_data, gamma)
     spectral = data['spectral']
-    
-    distances = cdist(v1_data, v1_data)
-    gamma = 1 / (2 * np.median(distances) ** 2)
-    true_kernel = rbf_kernel(v1_data, gamma=gamma)
-    g_kernel = spectral._affinity_mat(v1_data)
+    g_kernel = spectral._gaussian_sim(v1_data)
 
     assert(g_kernel.shape[0] == data['n_fit'])
     assert(g_kernel.shape[1] == data['n_fit'])
@@ -148,73 +121,13 @@
         for ind2 in range(g_kernel.shape[1]):
             assert np.abs(true_kernel[ind1][ind2]
                           - g_kernel[ind1][ind2]) < 0.000001
-
-
-def test_affinity_mat_rbf2(data):
-
-    v1_data = data['fit_data'][0]
-    n_views = data['n_views']
-    gamma = 1
-    spectral = MultiviewSpectralClustering(n_views=n_views,
-                            random_state=RANDOM_STATE, gamma=gamma)
-    distances = cdist(v1_data, v1_data)
-    gamma = 1 / (2 * np.median(distances) ** 2)
-    true_kernel = rbf_kernel(v1_data, gamma=1)
-    g_kernel = spectral._affinity_mat(v1_data)
-
-    assert(g_kernel.shape[0] == data['n_fit'])
-    assert(g_kernel.shape[1] == data['n_fit'])
     
-    for ind1 in range(g_kernel.shape[0]):
-        for ind2 in range(g_kernel.shape[1]):
-            assert np.abs(true_kernel[ind1][ind2]
-                          - g_kernel[ind1][ind2]) < 0.000001
-            
-def test_affinity_mat_poly(data):
-
-    v1_data = data['fit_data'][0]
-    n_views = data['n_views']
-    
-    distances = cdist(v1_data, v1_data)
-    gamma = 1 / (2 * np.median(distances) ** 2)
-    true_kernel = polynomial_kernel(v1_data, gamma=gamma)
-    spectral = MultiviewSpectralClustering(n_views=n_views,
-                                random_state=RANDOM_STATE, affinity='poly')
-    p_kernel = spectral._affinity_mat(v1_data)
-
-    assert(p_kernel.shape[0] == data['n_fit'])
-    assert(p_kernel.shape[1] == data['n_fit'])
-    
-    for ind1 in range(p_kernel.shape[0]):
-        for ind2 in range(p_kernel.shape[1]):
-            assert np.abs(true_kernel[ind1][ind2]
-                          - p_kernel[ind1][ind2]) < 0.000001
-
-def test_affinity_neighbors(data):
-
-    v1_data = data['fit_data'][0]
-    n_views = data['n_views']
-    n_neighbors=10
-    neighbors = NearestNeighbors(n_neighbors=n_neighbors)
-    neighbors.fit(v1_data)
-    true_kernel = neighbors.kneighbors_graph(v1_data).toarray()
-    spectral = MultiviewSpectralClustering(n_views=n_views,
-                    random_state=RANDOM_STATE, affinity='nearest_neighbors', n_neighbors=10)
-    n_kernel = spectral._affinity_mat(v1_data)
-    print(n_kernel.shape)
-    print(true_kernel.shape)
-    assert(n_kernel.shape[0] == data['n_fit'])
-    assert(n_kernel.shape[1] == data['n_fit'])
-    
-    for ind1 in range(n_kernel.shape[0]):
-        for ind2 in range(n_kernel.shape[1]): 
-            assert np.abs(true_kernel[ind1][ind2]
-                          - n_kernel[ind1][ind2]) < 0.000001
-            
 def test_compute_eigs(data):
 
     v1_data = data['fit_data'][0]
-    g_kernel = rbf_kernel(v1_data, v1_data)
+    distances = cdist(v1_data, v1_data)
+    gamma = 1/ (2 * np.median(distances) **2)
+    g_kernel = rbf_kernel(v1_data, v1_data, gamma)
     n_clusts = data['n_clusters']
     n_fit = data['n_fit']
     
@@ -234,7 +147,7 @@
 
     
     v_data = data['fit_data'][:2]
-    spectral = MultiviewSpectralClustering(2, random_state=RANDOM_STATE)
+    spectral = MultiviewSpectralClustering(2)
     predictions = spectral.fit_predict(v_data)
     n_clusts = data['n_clusters']
     
@@ -255,15 +168,14 @@
         assert(clust >= 0 and clust < n_clusts)
 
 
-def test_fit_predict_max_iter(data):
+def test_fit_predict_n_iter(data):
 
     
     v_data = data['fit_data']
     n_views = data['n_views']
-    max_iter = 5
+    n_iter = 5
     n_clusts = data['n_clusters']
-    spectral = MultiviewSpectralClustering(n_clusts, n_views=n_views,
-                                           random_state=RANDOM_STATE, max_iter=max_iter)
+    spectral = MultiviewSpectralClustering(n_clusts, n_views=n_views, n_iter=n_iter)
     predictions = spectral.fit_predict(v_data)
     
     assert(predictions.shape[0] == data['n_fit'])
@@ -279,8 +191,7 @@
     print('n_views is ' + str(n_views))
     print('info_views is ' + str(info_view))
     n_clusts = data['n_clusters']
-    spectral = MultiviewSpectralClustering(n_clusts, n_views=n_views,
-                            random_state=RANDOM_STATE, info_view=info_view)
+    spectral = MultiviewSpectralClustering(n_clusts, n_views=n_views, info_view=info_view)
     predictions = spectral.fit_predict(v_data) 
     
     assert(predictions.shape[0] == data['n_fit'])
